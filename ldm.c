#include <stdio.h>
#include <malloc.h>
#include <stdlib.h>
#include <unistd.h>
#include <string.h>
#include <signal.h>
#include <syslog.h>
#include <poll.h>
#include <pwd.h>
#include <libudev.h>
#include <mntent.h>

#define VERSION_STR "0.1"

enum {
    DEVICE_VOLUME,
    DEVICE_CD,
    DEVICE_FLOPPY,
    DEVICE_IDEVICE,
    DEVICE_UNK
};

typedef struct fstab_node_t {
    struct fstab_node_t *next;
    char                *node;
    char                *path;
    char                *type;
    char                *opts;
} fstab_node_t;

typedef struct fstab_t {
    struct fstab_node_t *head;
} fstab_t;

typedef struct device_t  {
    int                  type;
    char                *filesystem;
    char                *devnode;
    char                *mountpoint;
    int                  has_media;
    int                  mounted;
    struct udev_device  *udev;
    struct fstab_node_t *fstab_entry;
} device_t;

#define IFUSE_CMD   "/usr/bin/ifuse %s"
#define MOUNT_CMD   "/bin/mount -t %s -o uid=%i,gid=%i,%s %s %s"
#define UMOUNT_CMD  "/bin/umount %s"
#define MAX_DEVICES 20

/* Static global structs */

static struct fstab_t   * g_fstab;
static struct device_t  * g_devices[MAX_DEVICES];
static FILE             * g_logfd;
static FILE             * g_lockfd;
static int                g_running;

/* A less stupid s_strdup */

char *
s_strdup(const char *str)
{
    if (!str)
        return NULL;
    return (char *)strdup(str);
}

/* Locking functions */

#define LOCK_PATH "/var/lock/ldm.lock"

int
lock_create (int pid)
{
    g_lockfd = fopen(LOCK_PATH, "w+");
    if (!g_lockfd)
        return 0;
    fprintf(g_lockfd, "%d", pid);
    fclose(g_lockfd);
    return 1;
}

int
lock_remove ()
{
    return (remove(LOCK_PATH) == 0);
}

int
lock_exist ()
{
    FILE *f = fopen(LOCK_PATH, "r");
    if (f)
        fclose(f);
    return (f != NULL);
}

/* fstab handling functions */

#define FSTAB_PATH  "/etc/fstab"
#define MTAB_PATH   "/etc/mtab"

void 
fstab_unload (struct fstab_t *fstab)
{
    struct fstab_node_t *this;
    struct fstab_node_t *next;

    this = fstab->head;

    while (this) {
        next = this->next;
        free(this->node);
        free(this->path);
        free(this->type);
        free(this->opts);
        free(this);
        this = next;
    }
}

struct fstab_node_t *
fstab_search (struct fstab_t *fstab, struct device_t *device)
{
    struct fstab_node_t *node;
    const char *tmp;

    for (node = fstab->head; node; node = node->next) {
        if (!strncasecmp(node->node, "UUID=", 5)) {
            tmp = udev_device_get_property_value(device->udev, "ID_FS_UUID_ENC");
            if (tmp && !strcmp(node->node + 5, tmp))
                return node;
        }

        else if (!strncasecmp(node->node, "LABEL=", 6)) {
            tmp = udev_device_get_property_value(device->udev, "ID_FS_LABEL_ENC");
            if (tmp && !strcmp(node->node + 6, tmp))
                return node;
        }

        else if (!strcmp(node->node, device->devnode))
            return node;
    }
    return NULL;
}

int
fstab_parse (struct fstab_t *fstab)
{
    FILE *f;
    struct mntent *mntent;
    struct fstab_node_t *node;
    struct fstab_node_t *last;

    f = setmntent(FSTAB_PATH, "r");
    if (!f)
        return 0;
    while ((mntent = getmntent(f))) {        
        node = malloc(sizeof(struct fstab_node_t));

        node->next = NULL;
        node->node = s_strdup(mntent->mnt_fsname);
        node->path = s_strdup(mntent->mnt_dir);
        node->type = s_strdup(mntent->mnt_type);
        node->opts = s_strdup(mntent->mnt_opts);

        if (!fstab->head) {
            fstab->head = node;
        } else {
            last = fstab->head;
            while (last->next) {
                last = last->next;
            }
            last->next = node;
        }
    }
    endmntent(f); 
    return 1;
}


int
device_is_mounted (struct device_t *device) 
{
    FILE *f;
    struct mntent *mntent;

    f = setmntent(MTAB_PATH, "r");
    if (!f)
        return 0;
    while ((mntent = getmntent(f))) {
        if (!strcmp(mntent->mnt_fsname, device->devnode)) {
            endmntent(f);
            return 1;
        }
    }
    endmntent(f);
    return 0;
}

int 
device_has_media (struct device_t *device) 
{
    switch (device->type) {
        case DEVICE_FLOPPY:
        case DEVICE_VOLUME:
            return (udev_device_get_property_value(device->udev, "ID_FS_USAGE") != NULL);
        break;
        case DEVICE_CD:
            return (udev_device_get_property_value(device->udev, "ID_CDROM_MEDIA") != NULL);
        break;
        case DEVICE_IDEVICE:
            return 1;
        break;
    }
}

char *
device_create_mountpoint (struct device_t *device)
{
    char tmp[256];
    char *name;

    strcpy(tmp, "/media/");

    if (udev_device_get_property_value(device->udev, "ID_FS_LABEL_ENC") != NULL)
        strcat(tmp, udev_device_get_property_value(device->udev, "ID_FS_LABEL_ENC"));
    else if (udev_device_get_property_value(device->udev, "ID_FS_UUID_ENC") != NULL)
        strcat(tmp, udev_device_get_property_value(device->udev, "ID_FS_UUID_ENC"));
    else if (udev_device_get_property_value(device->udev, "ID_SERIAL") != NULL)
        strcat(tmp, udev_device_get_property_value(device->udev, "ID_SERIAL"));

    /* Strip the hypen and the subsequent stuff */
    char *hypen = strrchr((const char *)tmp, '-');
    if (hypen)
        *hypen = 0;

    /* It can't fail as every disc should have at least the serial */

    return s_strdup(tmp);
}

void 
device_list_clear ()
{
    int j;

    for (j = 0; j < MAX_DEVICES; j++) {
        if (g_devices[j])
            device_unmount(g_devices[j]->udev);
        g_devices[j] = NULL;
    }
}

int
device_register (struct device_t *dev)
{
    int j;

    for (j = 0; j < MAX_DEVICES; j++) {
        if (g_devices[j] == NULL) {
            g_devices[j] = dev;
            return 1;
        }
    }

    return 0;
}

void
device_destroy (struct device_t *dev)
{
    int j;

    for (j = 0; j < MAX_DEVICES; j++) {
        if (g_devices[j] == dev)
            break;
    }

    if (j == MAX_DEVICES)
        return;

    if (g_devices[j]->devnode)
        free(g_devices[j]->devnode);
    if (g_devices[j]->filesystem)
        free(g_devices[j]->filesystem);
    if (g_devices[j]->mountpoint)
        free(g_devices[j]->mountpoint);
    udev_device_unref(g_devices[j]->udev);

    free(g_devices[j]);

    g_devices[j] = NULL;
}

struct device_t *
device_search (char *devnode)
{
    int j;

    if (!devnode)
        return NULL;

    for (j = 0; j < MAX_DEVICES; j++) {
        if (g_devices[j] && !strcmp(g_devices[j]->devnode, devnode))
            return g_devices[j];
    }

    return NULL;
}

#define APPLE_VID       0x05AC
#define IDEV_PID_LOW    0x1290
#define IDEV_PID_HI     0x129F

struct device_t *
device_new (struct udev_device *dev)
{
    struct device_t *device;

    const char *dev_type;
    const char *dev_idtype;
   
    device = malloc(sizeof(struct device_t));

    device->udev = dev;

    device->devnode = s_strdup(udev_device_get_devnode(dev));
    device->filesystem = s_strdup(udev_device_get_property_value(dev, "ID_FS_TYPE"));

    dev_type    = udev_device_get_devtype(dev);
    dev_idtype  = udev_device_get_property_value(dev, "ID_TYPE");

    device->type = DEVICE_UNK;

    if (!strcmp(udev_device_get_subsystem(dev), "usb")  &&
         udev_device_get_sysattr_value(dev, "idVendor") &&
         udev_device_get_sysattr_value(dev, "idProduct")) {
        int vid;
        int pid;

        vid = strtol(udev_device_get_sysattr_value(dev, "idVendor"),  NULL, 16);
        pid = strtol(udev_device_get_sysattr_value(dev, "idProduct"), NULL, 16);

        syslog(LOG_INFO, (char *)udev_device_get_sysattr_value(dev, "idVendor"));
        syslog(LOG_INFO, (char *)udev_device_get_sysattr_value(dev, "idProduct"));

        /* Check if matches the Apple vid and one of the pids */
        if (vid == APPLE_VID    &&
            pid >= IDEV_PID_LOW &&
            pid <= IDEV_PID_HI) {
                syslog(LOG_INFO, "iDevice detected\n");
                device->type = DEVICE_IDEVICE;
        }
    }
    
    /* No iDevice detected, must be a block device */
    if (device->type == DEVICE_UNK) {
        if (!device->filesystem) {
            device_destroy(device);
            return NULL;
        }

        if (!strcmp(dev_idtype, "disk") &&
            (!strcmp(dev_type, "partition") || !strcmp(dev_type, "disk"))) {
            device->type = DEVICE_VOLUME;
        } else if (!strcmp(dev_idtype, "cd")) {
            device->type = DEVICE_CD;
        } else if (!strcmp(dev_idtype, "floppy")) {
            device->type = DEVICE_FLOPPY;
        }
    }

    /* Not even a block device, reject it */
    if (device->type == DEVICE_UNK) {
        device_destroy(device);
        return NULL;
    }

    device->has_media = device_has_media(device);
    device->fstab_entry = fstab_search(g_fstab, device);

    device->mountpoint = NULL;

    if (device->has_media) {
        if (device->fstab_entry) {
            device->mountpoint = s_strdup(device->fstab_entry->path);
        } else {
            device->mountpoint = device_create_mountpoint(device);
        }
    }

    device->mounted = device_is_mounted(device);

    if (!device_register(device)) {
        device_destroy(device);
        return NULL;
    }

    return device;
}

int
device_mount (struct udev_device *dev)
{
    struct device_t *device;
    char cmdline[256];
    struct passwd   *user_pwd;
 
    device = device_new(dev);

    if (!device)
        return 0;
    
    /* If the device has no media or its already mounted return OK */
    if (!device->has_media || device->mounted)
        return 1;

    mkdir(device->mountpoint, 777);
<<<<<<< HEAD
       
    if (device->type == DEVICE_IDEVICE) {
        sprintf(cmdline, IFUSE_CMD,
                device->mountpoint);
    } else {
        sprintf(cmdline, MOUNT_CMD,
                (device->fstab_entry) ? device->fstab_entry->type : device->filesystem, 
                g_uid, g_gid,
                (device->fstab_entry) ? device->fstab_entry->opts : "defaults", 
                device->devnode, 
                device->mountpoint);
    }
=======

    /* Get the logged user gid and uid. Makes much more sense asking for it
     * here as if you launch ldm as daemon getlogin will return NULL. */
    user_pwd = getpwnam(getlogin());
 
    sprintf(cmdline, MOUNT_CMD,
            (device->fstab_entry) ? device->fstab_entry->type : device->filesystem, 
            user_pwd->pw_uid, user_pwd->pw_gid,
            (device->fstab_entry) ? device->fstab_entry->opts : "defaults", 
            device->devnode, 
            device->mountpoint);
>>>>>>> 370a4410

    if (system(cmdline) < 0) {
        syslog(LOG_ERR, "Error while executing mount");
        return 0;
    }

    device->mounted = device_is_mounted(device);

    return device->mounted;
}

int
device_unmount (struct udev_device *dev)
{
    struct device_t *device;
    char cmdline[256];

    device = device_search((char *)udev_device_get_devnode(dev));

    /* When using eject the remove command is issued 2 times, one when you 
     * execute eject and one when you unplug the device. We already have
     * destroyed the device the first time so the second time it wont find
     * it. So no bitching in the log.                                      */
    if (!device) {
        return 0;
    }

    /* The device isn't mounted, return ok */
    if (!device->mounted)
        return 1;

    sprintf(cmdline, UMOUNT_CMD, device->devnode);

    if (system(cmdline) < 0) {
        syslog(LOG_ERR, "Cannot delete the mountpoint");
        return 0;
    }

    sprintf(cmdline, "rm -rf %s", device->mountpoint);
    if (system(cmdline) < 0) {
        syslog(LOG_ERR, "Error while executing umount");
        return 0;
    }

    device_destroy(device);
    
    return 1;
}

int 
device_change (struct udev_device *dev)
{
    struct device_t *device;

    device = device_search((char *)udev_device_get_devnode(dev));

    /* Unmount the old media... */
    if (device && device->mounted && !device_unmount(dev)) 
        return 0;
    /* ...and mount the new one if present */    
    if (!device_new(dev))
        return 0;
    if (!device_mount(dev))
        return 0;

    return 1;
}

void
sig_handler (int signal)
{
    if (signal == SIGINT || signal == SIGTERM)
        g_running = 0;
}

int
daemonize ()
{
    pid_t child_pid;

    child_pid = fork();

    if (child_pid < 0)
        return 0;

    /* The parent writes the lock then exits */
    if (child_pid > 0) {
        lock_create(child_pid);
        exit(0);
    }

    if (chdir("/") < 0) {
        printf("chdir() failed\n");
        return 0;
    }

    umask(0);

    if (setsid() < 0) {
        printf("setsid() failed\n");
        return 0;
    }

    /* Close std* descriptors */
    close(0);
    close(1);
    close(2);

    return 1;
}

int
main (int argc, char **argv)
{
    struct udev         *udev;
    struct udev_monitor *monitor;
    struct udev_device  *device;
    const  char         *action;
    struct pollfd        pollfd;

    printf("ldm "VERSION_STR"\n");
    printf("2011 (C) The Lemon Man\n");

    if (getuid() != 0) {
        printf("You have to run this program as root!\n");
        return 0;
    }

    if (lock_exist()) {
        printf("ldm is already running!\n");
        return 1;
    }

    openlog("ldm", LOG_CONS, LOG_DAEMON);

    if (!daemonize()) {
        printf("Could not spawn the daemon...\n");
        return 0;
    }

    signal(SIGTERM, sig_handler);
    signal(SIGINT , sig_handler);

    syslog(LOG_INFO, "ldm "VERSION_STR);
    syslog(LOG_INFO, "Starting up...");
    
    /* Allocate the head for the fstab LL */
    g_fstab = malloc(sizeof(struct fstab_t));
    g_fstab->head = NULL;

    /* Create the udev struct/monitor */
    udev = udev_new();
    monitor = udev_monitor_new_from_netlink(udev, "udev");

    if (!monitor) {
        syslog(LOG_ERR, "Cannot create a new monitor");
        goto cleanup;
    }
    if (udev_monitor_enable_receiving(monitor)) {
        syslog(LOG_ERR, "Cannot enable receiving");   
        goto cleanup;
    }

    if (udev_monitor_filter_add_match_subsystem_devtype(monitor, "block", NULL) ||
        udev_monitor_filter_add_match_subsystem_devtype(monitor, "usb", NULL)) {
        syslog(LOG_ERR, "Cannot set the filters");
        goto cleanup;
    }

    /* Clear the devices array */
    device_list_clear();

    if (!fstab_parse(g_fstab)) {
        syslog(LOG_ERR, "Error while parsing "FSTAB_PATH);
        goto cleanup;
    }

    pollfd.fd       = udev_monitor_get_fd(monitor);
    pollfd.events   = POLLIN;

    syslog(LOG_INFO, "Entering the main loop");

    g_running = 1;

    while (g_running) {
        if (poll(&pollfd, 1, -1) < 1)
            continue;

        if (!(pollfd.revents & POLLIN))
            continue;

        device = udev_monitor_receive_device(monitor);

        if (!device)
            continue;

        action = udev_device_get_action(device);    
              
        if (!strcmp(action, "add"))
            device_mount(device);
        else if (!strcmp(action, "remove"))
            device_unmount(device);
        else if (!strcmp(action, "change"))
            device_change(device);
    }

cleanup:
    /* Do the cleanup */
    udev_monitor_unref(monitor);
    udev_unref(udev);

    device_list_clear();

    fstab_unload(g_fstab);
    free(g_fstab);

    syslog(LOG_INFO,  "Terminating...");
    lock_remove();

    return 1;
}<|MERGE_RESOLUTION|>--- conflicted
+++ resolved
@@ -418,32 +418,22 @@
         return 1;
 
     mkdir(device->mountpoint, 777);
-<<<<<<< HEAD
        
     if (device->type == DEVICE_IDEVICE) {
         sprintf(cmdline, IFUSE_CMD,
                 device->mountpoint);
     } else {
+        /* Get the logged user gid and uid. Makes much more sense asking for it
+         * here as if you launch ldm as daemon getlogin will return NULL. */
+        user_pwd = getpwnam(getlogin());
+     
         sprintf(cmdline, MOUNT_CMD,
                 (device->fstab_entry) ? device->fstab_entry->type : device->filesystem, 
-                g_uid, g_gid,
+                user_pwd->pw_uid, user_pwd->pw_gid,
                 (device->fstab_entry) ? device->fstab_entry->opts : "defaults", 
                 device->devnode, 
                 device->mountpoint);
     }
-=======
-
-    /* Get the logged user gid and uid. Makes much more sense asking for it
-     * here as if you launch ldm as daemon getlogin will return NULL. */
-    user_pwd = getpwnam(getlogin());
- 
-    sprintf(cmdline, MOUNT_CMD,
-            (device->fstab_entry) ? device->fstab_entry->type : device->filesystem, 
-            user_pwd->pw_uid, user_pwd->pw_gid,
-            (device->fstab_entry) ? device->fstab_entry->opts : "defaults", 
-            device->devnode, 
-            device->mountpoint);
->>>>>>> 370a4410
 
     if (system(cmdline) < 0) {
         syslog(LOG_ERR, "Error while executing mount");
